--- conflicted
+++ resolved
@@ -65,16 +65,12 @@
      */
     @Override
     public <T> T deserializeObject(final String inputString, final Class<T> clazz) {
-<<<<<<< HEAD
     	return deserializeObject(inputString, clazz, null);
     }
     
     @Override
     public <T> T deserializeObject(final String inputString, final Class<T> clazz, Map<String, java.util.List<String>> responseHeaders) {
-        final T jsonObject = gson.fromJson(inputString, clazz);
-=======
         T jsonObject = gson.fromJson(inputString, clazz);
->>>>>>> 884c2959
 
         // Populate the JSON-backed fields for any annotations that are not in the object model
         if (jsonObject instanceof IJsonBackedObject) {
